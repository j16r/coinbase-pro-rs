--- conflicted
+++ resolved
@@ -23,19 +23,11 @@
 hyper = { version = "0.14.2", features = ["stream", "client", "http1"] }
 hyper-tls = "0.5.0"
 log = "0.4.4"
-<<<<<<< HEAD
 pretty_env_logger = "0.4.0"
 serde = { version = "1.0", features = ["derive"] }
 serde_derive = "1.0"
 serde_json = "1.0"
 sha2 = "0.9.2"
-=======
-pretty_env_logger = "0.3.0"
-serde = { version = "1", features = ["derive"]}
-serde_derive = "1"
-serde_json = "1"
-sha2 = "0.8.0"
->>>>>>> 60162388
 thiserror = "1.0.22"
 time = "0.2.24"
 tokio = { version = "1.0.2", features = ["full"] }
