//! Contains structure which provides futures::Stream to websocket-feed of Coinbase api

use futures::{future, Stream};
use futures_util::{
    future::TryFutureExt,
    sink::SinkExt,
    stream::{StreamExt, TryStreamExt},
};
use hyper::Method;
use serde_json;
use std::time::{SystemTime, UNIX_EPOCH};
use tokio_tungstenite::{connect_async, tungstenite::Message as TMessage};
use url::Url;

use crate::{private::Private, structs::wsfeed::*, ASync, CBError, WSError};

pub struct WSFeed;

fn convert_msg(msg: TMessage) -> Message {
    match msg {
        TMessage::Text(str) => serde_json::from_str(&str).unwrap_or_else(|e| {
            Message::InternalError(CBError::Serde {
                error: e,
                data: str,
            })
        }),
        _ => unreachable!(), // filtered in stream
    }
}

impl WSFeed {
    // Constructor for simple subcription with product_ids and channels
    pub fn new(
        uri: &str,
        product_ids: &[&str],
        channels: &[ChannelType],
    ) -> impl Stream<Item = Result<Message, CBError>> {
        let subscribe = Subscribe {
            _type: SubscribeCmd::Subscribe,
            product_ids: product_ids.into_iter().map(|x| x.to_string()).collect(),
            channels: channels
                .to_vec()
                .into_iter()
                .map(|x| Channel::Name(x))
                .collect::<Vec<_>>(),
            auth: None,
        };

        Self::new_with_sub(uri, subscribe)
    }

    // Constructor for extended subcription via Subscribe structure
    pub fn new_with_sub(
        uri: &str,
        subscribe: Subscribe,
    ) -> impl Stream<Item = Result<Message, CBError>> {
        let url = Url::parse(uri).unwrap();

        let stream = connect_async(url).map_err(|e| CBError::Websocket(WSError::Connect(e)));
        let stream = {
            stream.and_then(|(ws_stream, _)| async move {
                log::debug!("WebSocket handshake has been successfully completed");
                let (mut sink, stream) = ws_stream.split();

                let subscribe = serde_json::to_string(&subscribe).unwrap();

                let ret = sink
                    .send(TMessage::Text(subscribe))
                    .map_err(|e| CBError::Websocket(WSError::Send(e)))
                    .await;
                log::debug!("subsription sent");
                ret.and_then(|_| {
                    Ok(stream
                        .try_filter(|msg| future::ready(msg.is_text()))
                        .map_ok(convert_msg)
                        .map_err(|e| CBError::Websocket(WSError::Read(e))))
                })
            })
        };
        stream.try_flatten_stream()
    }

    // Constructor for simple subcription with product_ids and channels with auth
    pub fn new_with_auth(
        uri: &str,
        product_ids: &[&str],
        channels: &[ChannelType],
        key: &str,
        secret: &str,
        passphrase: &str,
    ) -> impl Stream<Item = Result<Message, CBError>> {
        let timestamp = SystemTime::now()
            .duration_since(UNIX_EPOCH)
            .expect("leap-second")
            .as_secs();

        let signature =
            Private::<ASync>::sign(secret, timestamp, Method::GET, "/users/self/verify", "");

        let auth = Auth {
            signature,
            key: key.to_string(),
            passphrase: passphrase.to_string(),
            timestamp: timestamp.to_string(),
        };

        let subscribe = Subscribe {
            _type: SubscribeCmd::Subscribe,
            product_ids: product_ids.into_iter().map(|x| x.to_string()).collect(),
            channels: channels
                .to_vec()
                .into_iter()
                .map(|x| Channel::Name(x))
                .collect::<Vec<_>>(),
            auth: Some(auth),
        };

        Self::new_with_sub(uri, subscribe)
    }
}

#[cfg(test)]
mod tests {
    use super::*;
    use crate::{utils::delay, WSFeed, WS_SANDBOX_URL, WS_URL};
    use futures::{
        future,
        stream::{StreamExt, TryStreamExt},
    };
    use std::sync::{
        atomic::{AtomicBool, Ordering},
        Arc,
    };

    static KEY: &str = "9eaa4603717ffdc322771a933ae12501";
    static SECRET: &str =
        "RrLem7Ihmnn57ryW4Cc3Rp31h+Bm2DEPmzNbRiPrQQRE1yH6WNybmhK8xSqHjUNaR/V8huS+JMhBlr8PKt2GhQ==";
    static PASSPHRASE: &str = "sandbox";

    #[test]
    fn test_subscribe() {
        let s = Subscribe {
            _type: SubscribeCmd::Subscribe,
            product_ids: vec!["BTC-USD".to_string()],
            channels: vec![
                Channel::Name(ChannelType::Heartbeat),
                Channel::WithProduct {
                    name: ChannelType::Level2,
                    product_ids: vec!["BTC-USD".to_string()],
                },
            ],
            auth: None,
        };

        let str = serde_json::to_string(&s).unwrap();
        assert_eq!(
            str,
            r#"{"type":"subscribe","product_ids":["BTC-USD"],"channels":["heartbeat",{"name":"level2","product_ids":["BTC-USD"]}]}"#
        );
    }

    #[test]
    fn test_subscribe_auth() {
        let s = Subscribe {
            _type: SubscribeCmd::Subscribe,
            product_ids: vec!["BTC-USD".to_string()],
            channels: vec![
                Channel::Name(ChannelType::Heartbeat),
                Channel::WithProduct {
                    name: ChannelType::Level2,
                    product_ids: vec!["BTC-USD".to_string()],
                },
            ],
            auth: Some(Auth {
                signature: "111".to_string(),
                timestamp: "123".to_string(),
                passphrase: "333".to_string(),
                key: "000".to_string(),
            }),
        };

        let str = serde_json::to_string(&s).unwrap();
        assert_eq!(
            str,
            r#"{"type":"subscribe","product_ids":["BTC-USD"],"channels":["heartbeat",{"name":"level2","product_ids":["BTC-USD"]}],"signature":"111","key":"000","passphrase":"333","timestamp":"123"}"#
        );
    }

    #[tokio::test]
    #[serial]
    async fn test_subscription() {
        delay();
        let stream = WSFeed::new(WS_SANDBOX_URL, &["BTC-USD"], &[ChannelType::Heartbeat]);
        stream
            .take(1)
            .try_for_each(|msg| {
                assert_eq!(
                    &msg,
                    &Message::Subscriptions {
                        channels: vec![Channel::WithProduct {
                            name: ChannelType::Heartbeat,
                            product_ids: vec!["BTC-USD".to_string()]
                        }]
                    }
                );
                future::ready(Ok(()))
            })
            .await
            .map_err(|e| println!("{:?}", e))
            .unwrap();
    }

    #[tokio::test]
    #[serial]
    async fn test_heartbeat() {
        delay();
        let found = Arc::new(AtomicBool::new(false));
        let found2 = found.clone();
        let stream = WSFeed::new(WS_SANDBOX_URL, &["BTC-USD"], &[ChannelType::Heartbeat]);
        stream
            .take(3)
            .try_for_each(move |msg| {
                let str = format!("{:?}", msg);
                if str.starts_with("Heartbeat { sequence: ") {
                    found2.swap(true, Ordering::Relaxed);
                }
                future::ready(Ok(()))
            })
            .await
            .map_err(|e| println!("{:?}", e))
            .unwrap();

        assert!(found.load(Ordering::Relaxed));
    }

    #[tokio::test]
    #[serial]
    async fn test_ticker() {
        delay();
        let found = Arc::new(AtomicBool::new(false));
        let found2 = found.clone();

        // hard to check in sandbox because low flow
        let stream = WSFeed::new(WS_URL, &["BTC-USD"], &[ChannelType::Ticker]);
        stream
            .take(3)
            .try_for_each(move |msg| {
                let str = format!("{:?}", msg);
                if str.contains("Ticker(Full { trade_id: ") {
                    found2.swap(true, Ordering::Relaxed);
                }
                future::ready(Ok(()))
            })
            .map_err(|e| println!("{:?}", e))
            .await
            .unwrap();

        assert!(found.load(Ordering::Relaxed));
    }

    #[test]
    #[serial]
    fn test_level2() {
        delay();
        let found_snapshot = Arc::new(AtomicBool::new(false));
        let found_snapshot_2 = found_snapshot.clone();
        let found_l2update = Arc::new(AtomicBool::new(false));
        let found_l2update_2 = found_l2update.clone();

        // hard to check in sandbox because low flow
        let stream = WSFeed::new(WS_URL, &["BTC-USD"], &[ChannelType::Level2]);
        let rt = tokio::runtime::Runtime::new().unwrap();
        rt.block_on(async {
            stream
                .take(3)
                .try_for_each(move |msg| {
                    let str = format!("{:?}", msg);
                    if str.starts_with(
                        "Level2(Snapshot { product_id: \"BTC-USD\", bids: [Level2SnapshotRecord",
                    ) && !found_l2update_2.load(Ordering::Relaxed)
                    {
                        found_snapshot_2.swap(true, Ordering::Relaxed);
                    } else if str.starts_with(
                        "Level2(L2update { product_id: \"BTC-USD\", changes: [Level2UpdateRecord",
                    ) {
                        found_l2update_2.swap(true, Ordering::Relaxed);
                    }
                    future::ready(Ok(()))
                })
                .await
                .map_err(|e| println!("{:?}", e))
        })
        .unwrap();

        assert!(found_snapshot.load(Ordering::Relaxed));
        assert!(found_l2update.load(Ordering::Relaxed));
    }

    #[test]
    #[serial]
    fn test_match() {
        delay();
        let found_match = Arc::new(AtomicBool::new(false));
        let found_match_2 = found_match.clone();
        let found_full = Arc::new(AtomicBool::new(false));
        let found_full_2 = found_full.clone();

        // hard to check in sandbox because low flow
        let stream = WSFeed::new(WS_URL, &["BTC-USD"], &[ChannelType::Matches]);
        let f = stream.take(3).try_for_each(move |msg| {
            //            let str = format!("{:?}", msg);
            //            println!("{}", str);
            match msg {
                Message::Match(m) => {
                    assert!(m.sequence > 0);
                    found_match_2.swap(true, Ordering::Relaxed);
                }
                Message::Full(Full::Match(m)) => {
                    assert!(m.trade_id > 0);
                    found_full_2.swap(true, Ordering::Relaxed);
                }
                Message::Subscriptions { .. } => (),
                _ => assert!(false),
            };
            future::ready(Ok(()))
        });

        let rt = tokio::runtime::Runtime::new().unwrap();
        rt.block_on(f).map_err(|e| println!("{:?}", e)).unwrap();

        assert!(found_match.load(Ordering::Relaxed));
        assert!(found_full.load(Ordering::Relaxed));
    }

    #[test]
    #[ignore]
    #[serial]
    fn test_full() {
        delay();
        let found_received_limit = Arc::new(AtomicBool::new(false));
        let found_received_limit_2 = found_received_limit.clone();
        let _found_received_market = Arc::new(AtomicBool::new(false));
        let found_received_market_2 = found_received_limit.clone();
        let found_open = Arc::new(AtomicBool::new(false));
        let found_open_2 = found_open.clone();
        let found_done_limit = Arc::new(AtomicBool::new(false));
        let found_done_limit_2 = found_done_limit.clone();
        let found_done_market = Arc::new(AtomicBool::new(false));
        let found_done_market_2 = found_done_market.clone();
        let found_match = Arc::new(AtomicBool::new(false));
        let found_match_2 = found_match.clone();

        // hard to check in sandbox because low flow
        let stream = WSFeed::new(WS_URL, &["BTC-USD"], &[ChannelType::Full]);
        let rt = tokio::runtime::Runtime::new().unwrap();
        rt.block_on(async {
            stream
<<<<<<< HEAD
                .take(10000)
=======
                .take(5000)
>>>>>>> 60162388
                .try_for_each(move |msg| {
                    let str = format!("{:?}", msg);
                    if str.starts_with(
                        "Subscriptions { channels: [WithProduct { name: Full, product_ids",
                    ) {
                        ()
                    } else if str.starts_with("Full(Match(Match { trade_id: ") {
                        found_match_2.swap(true, Ordering::Relaxed);
                    } else if str.starts_with("Full(Done(Limit { time: ") {
                        found_done_limit_2.swap(true, Ordering::Relaxed);
                    } else if str.starts_with("Full(Done(Market { time: ") {
                        found_done_market_2.swap(true, Ordering::Relaxed);
                    } else if str.starts_with("Full(Received(Limit") {
                        found_received_limit_2.swap(true, Ordering::Relaxed);
                    } else if str.starts_with("Full(Received(Market") {
                        found_received_market_2.swap(true, Ordering::Relaxed);
                    } else if str.starts_with("Full(Open(Open { time: ") {
                        found_open_2.swap(true, Ordering::Relaxed);
                    } else {
                        println!("{}", str);
                    }
                    future::ready(Ok(()))
                })
                .await
                .map_err(|e| println!("{:?}", e))
        })
        .unwrap();

        assert!(found_received_limit.load(Ordering::Relaxed));
        // assert!(_found_received_market.load(Ordering::Relaxed));
        assert!(found_match.load(Ordering::Relaxed));
        assert!(found_done_limit.load(Ordering::Relaxed));
        assert!(found_done_market.load(Ordering::Relaxed));
        assert!(found_open.load(Ordering::Relaxed));
    }

    #[tokio::test]
    #[serial]
    async fn test_user() {
        use crate::{ASync, Private, WSError, SANDBOX_URL};

        delay();

        let found_received = Arc::new(AtomicBool::new(false));
        let found_received_2 = found_received.clone();

        let stream = WSFeed::new_with_auth(
            WS_SANDBOX_URL,
            &["BTC-USD"],
            &[ChannelType::User],
            KEY,
            SECRET,
            PASSPHRASE,
        );

        stream
            .take(2)
            .try_for_each(move |msg| {
                let found_received_2 = found_received_2.clone();
                async move {
                    match &msg {
                        Message::Subscriptions { .. } => {
                            let client: Private<ASync> =
                                Private::new(SANDBOX_URL, KEY, SECRET, PASSPHRASE);
                            let res: Result<(), CBError> = client
                                .buy_limit("BTC-USD", 0.001_f64, 100.0_f64, true)
                                .await
                                .and_then(|_| Ok(()))
                                .map_err(|_| {
                                    CBError::Websocket(WSError::Read(
                                        tokio_tungstenite::tungstenite::Error::Utf8,
                                    ))
                                    // hm
                                });
                            res
                        }
                        Message::Full(Full::Received(Received::Limit { price, .. })) => {
                            if (price - 100.0).abs() < 0.00001 {
                                found_received_2.swap(true, Ordering::Relaxed);
                            }
                            Ok(())
                        }
                        _ => {
                            assert!(false);
                            Ok(())
                        }
                    }
                }
            })
            .await
            .unwrap();

        assert!(found_received.load(Ordering::Relaxed))
    }
}<|MERGE_RESOLUTION|>--- conflicted
+++ resolved
@@ -355,11 +355,7 @@
         let rt = tokio::runtime::Runtime::new().unwrap();
         rt.block_on(async {
             stream
-<<<<<<< HEAD
                 .take(10000)
-=======
-                .take(5000)
->>>>>>> 60162388
                 .try_for_each(move |msg| {
                     let str = format!("{:?}", msg);
                     if str.starts_with(
