--- conflicted
+++ resolved
@@ -33,9 +33,6 @@
         req.body(Body::empty()).unwrap()
     }
 
-<<<<<<< HEAD
-    pub fn call_feature<U>(&self, request: Request<Body>) -> impl Future<Item = U, Error = CBError>
-=======
     fn get_pub<U>(&self, uri: &str) -> A::Result
         where
             A: Adapter<U> + 'static,
@@ -46,7 +43,6 @@
     }
 
     pub(crate) fn call_feature<U>(&self, request: Request<Body>) -> impl Future<Item = U, Error = CBError>
->>>>>>> f1a35ff4
         where for<'de> U: serde::Deserialize<'de>,
     {
         debug!("{:?}", request);
@@ -75,18 +71,6 @@
             for<'de> U: serde::Deserialize<'de>,
     {
         A::process(self.call_feature(request))
-<<<<<<< HEAD
-    }
-
-    pub fn call_get<U>(&self, uri: &str) -> A::Result
-        where
-            A: Adapter<U> + 'static,
-            U: 'static,
-            for <'de> U: serde::Deserialize<'de>
-    {
-        self.call(self.request(uri))
-=======
->>>>>>> f1a35ff4
     }
 
     pub fn new(uri: &str) -> Self {
@@ -100,13 +84,13 @@
     pub fn get_time(&self) -> A::Result
         where A: Adapter<Time> + 'static
     {
-        self.call_get("/time")
+        self.get_pub("/time")
     }
 
     pub fn get_products(&self) -> A::Result
         where A: Adapter<Vec<Product>> + 'static
     {
-        self.call_get("/products")
+        self.get_pub("/products")
     }
 
     pub fn get_book<T>(&self, product_id: &str) -> A::Result
@@ -115,7 +99,7 @@
               T: super::std::marker::Send,
               T: for<'de> Deserialize<'de>
     {
-        self.call_get(&format!(
+        self.get_pub(&format!(
             "/products/{}/book?level={}",
             product_id,
             T::level()
@@ -125,13 +109,13 @@
     pub fn get_ticker(&self, product_id: &str) -> A::Result
         where A: Adapter<Ticker> + 'static
     {
-        self.call_get(&format!("/products/{}/ticker", product_id))
+        self.get_pub(&format!("/products/{}/ticker", product_id))
     }
 
     pub fn get_trades(&self, product_id: &str) -> A::Result
         where A: Adapter<Vec<Trade>> + 'static
     {
-        self.call_get(&format!("/products/{}/trades", product_id))
+        self.get_pub(&format!("/products/{}/trades", product_id))
     }
 
     pub fn get_candles(
@@ -154,20 +138,20 @@
             "/products/{}/candles?granularity={}{}{}",
             product_id, granularity as usize, param_start, param_end
         );
-        self.call_get(&req)
+        self.get_pub(&req)
     }
 
     pub fn get_stats24h(&self, product_id: &str) -> A::Result
         where A: Adapter<Stats24H> + 'static
     {
 
-        self.call_get(&format!("/products/{}/stats", product_id))
+        self.get_pub(&format!("/products/{}/stats", product_id))
     }
 
     pub fn get_currencies(&self) -> A::Result
         where A: Adapter<Vec<Currency>> + 'static
     {
-        self.call_get("/currencies")
+        self.get_pub("/currencies")
     }
 }
 
