#[macro_use]
extern crate serde_derive;
#[macro_use]
extern crate serde_json;
#[macro_use]
extern crate failure;
#[macro_use]
extern crate log;
extern crate chrono;
extern crate futures;
extern crate hyper;
extern crate hyper_tls;
extern crate pretty_env_logger;
extern crate serde;
extern crate time;
extern crate tokio;
extern crate uuid;

pub mod error;
<<<<<<< HEAD
pub mod structs;
mod utils;
pub mod private;
pub mod public;
=======
mod private;
mod public;
pub mod structs;
mod utils;
>>>>>>> 9f2360ee

use error::*;

pub type Result<T> = std::result::Result<T, CBError>;<|MERGE_RESOLUTION|>--- conflicted
+++ resolved
@@ -17,17 +17,10 @@
 extern crate uuid;
 
 pub mod error;
-<<<<<<< HEAD
-pub mod structs;
-mod utils;
-pub mod private;
-pub mod public;
-=======
 mod private;
 mod public;
 pub mod structs;
 mod utils;
->>>>>>> 9f2360ee
 
 use error::*;
 
